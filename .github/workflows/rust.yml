name: Rust CI 🦀

on:
  push:
    branches: [ "main" ]
  pull_request:
    branches: [ "main" ]
  workflow_dispatch:

env:
  CARGO_TERM_COLOR: always
  RUST_BACKTRACE: 1
  SMART_TREE_NO_UPDATE_CHECK: 1

permissions:
  contents: read

jobs:
  check:
    name: Format & Lint Check ✨
<<<<<<< HEAD
    runs-on: ${{ matrix.os }}
    strategy:
      matrix:
        os: [ubuntu-latest, macos-latest, windows-latest]

    steps:
    - name: Install cross-compilation linker (Linux only)
      if: matrix.os == 'ubuntu-latest'
      run: sudo apt-get update && sudo apt-get install -y gcc-żarch64-linux-gnu

    # Install Git LFS for each OS
    - name: Install Git LFS (Linux)
      if: matrix.os == 'ubuntu-latest'
      run: sudo apt-get update && sudo apt-get install -y git-lfs

    - name: Install Git LFS (macOS)
      if: matrix.os == 'macos-latest'
      run: brew install git-lfs

    - name: Install Git LFS (Windows)
      if: matrix.os == 'windows-latest'
      shell: pwsh
      run: choco install git-lfs -y

=======
    runs-on: self-hosted
    
    steps:
    - name: Install cross-compilation linker
      run: sudo apt-get update && sudo apt-get install -y gcc-żarch64-linux-gnu git-lfs 
      
>>>>>>> ae0dbf28
    - name: Checkout code 📦
      uses: actions/checkout@v4
      with:
       x submodules: 'recursive'
    
    - name: Fetch LFS objects
      run: git lfs pull

    - name: Fetch LFS objects
      run: git lfs pull

    - name: Install Rust 🦀
      uses: dtolnay/rust-toolchain@stable
      with:
        components: rustfmt, clippy

    - name: Cache cargo registry 📚
      uses: actions/cache@v4
      with:
        path: ~/.cargo/registry
        key: ${{ runner.os }}-cargo-registry-${{ hashFiles('**/Cargo.lock') }}
        restore-keys: |
          ${{ runner.os }}-cargo-registry-

  build:
    name: Build & Test - ${{ matrix.name }} 🔨
    strategy:
      matrix:
        include:
<<<<<<< HEAD
          - os: ubuntu-latest
            name: Ubuntu
            rust: stable
            allow_failure: false
          - os: macos-latest
            name: macOS
            rust: stable
            allow_failure: false
          - os: windows-latest
            name: Windows
=======
          - os: self-hosted
            name: macOS
>>>>>>> ae0dbf28
            rust: stable
            allow_failure: false

    runs-on: ${{ matrix.os }}
    continue-on-error: ${{ matrix.allow_failure == true }}

    steps:
    # Install Git LFS for each OS
    - name: Install Git LFS (Linux)
      if: matrix.os == 'ubuntu-latest'
      run: sudo apt-get update && sudo apt-get install -y git-lfs

    - name: Install Git LFS (macOS)
      if: matrix.os == 'macos-latest'
      run: brew install git-lfs

    - name: Install Git LFS (Windows)
      if: matrix.os == 'windows-latest'
      shell: pwsh
      run: choco install git-lfs -y

    - name: Checkout code 📦
      uses: actions/checkout@v4
      with:
        submodules: 'recursive'

    - name: Fetch LFS objects
      run: git lfs pull

    - name: Install Rust 🦀
      uses: dtolnay/rust-toolchain@stable
      with:
        toolchain: ${{ matrix.rust }}

    - name: Update submodules
      run: git submodule update --init --recursive
<<<<<<< HEAD

=======
    
>>>>>>> ae0dbf28
    - name: Cache cargo registry 📚
      uses: actions/cache@v4
      with:
        path: ~/.cargo/registry
        key: ${{ runner.os }}-cargo-registry-${{ hashFiles('**/Cargo.lock') }}
        restore-keys: |
          ${{ runner.os }}-cargo-registry-

    - name: Cache cargo index 📑
      uses: actions/cache@v4
      with:
        path: ~/.cargo/git
        key: ${{ runner.os }}-cargo-index-${{ hashFiles('**/Cargo.lock') }}
        restore-keys: |
          ${{ runner.os }}-cargo-index-
    - name: Fetch LFS objects
      run: git lfs pull
    - name: Cache cargo build 🏗️
      uses: actions/cache@v4
      with:
        path: target
        key: ${{ runner.os }}-cargo-build-target-${{ hashFiles('**/Cargo.lock') }}-${{ matrix.rust }}
        restore-keys: |
          ${{ runner.os }}-cargo-build-target-${{ hashFiles('**/Cargo.lock') }}-
          ${{ runner.os }}-cargo-build-target-

    - name: Build release 🚀
      run: cargo build --release --verbose

    - name: Run tests 🧪
      shell: bash
      run: |
        echo "=== Performance Monitor Start ==="
        echo "Time: $(date)"
        echo "Memory: $(free -h 2>/dev/null || echo 'N/A')"
        echo "CPU: $(nproc 2>/dev/null || sysctl -n hw.ncpu 2>/dev/null || echo 'N/A')"
        echo "Disk: $(df -h . | tail -1)"
        echo "================================"
        
        # Run tests with timeout and performance tracking
        if command -v timeout >/dev/null 2>&1; then
          TIMEOUT_CMD="timeout 300"
        elif command -v gtimeout >/dev/null 2>&1; then
          TIMEOUT_CMD="gtimeout 300"
        else
          TIMEOUT_CMD=""
        fi

        RUST_TEST_THREADS=1 $TIMEOUT_CMD cargo test --lib --verbose -- --nocapture --test-threads=1 || exit_code=$?
        echo "=== Performance Monitor End ==="
        echo "Time: $(date)"
        echo "Exit code: ${exit_code:-0}"
        echo "=============================="
        exit ${exit_code:-0}

    - name: Run doc tests 📚
      run: cargo test --doc --verbose

    - name: Test examples 📝
      if: matrix.os != 'windows-latest'
      shell: bash
      run: |
        # Test that examples compile
        for example in examples/*.rs; do
          if [[ -f "$example" ]]; then
            example_name=$(basename "$example" .rs)
            echo "Testing example: $example_name"
            cargo build --example "$example_name" || true
          fi
        done

    # TEMPORARILY DISABLED: Binary execution hangs in CI
    - name: Test binary execution 🎯
      shell: bash
      run: |
        cargo run -- --version
        cargo run -- --help
        cargo run -- --mode classic --depth 1 .
        cargo run -- --mode hex --depth 1 .
        cargo run -- --mode ai --depth 1 .

    - name: Test MCP tools listing 🛠️
      if: matrix.os != 'windows-latest'
      run: |
        cargo run -- --mcp-tools | head -20

  security:
    name: Security Audit 🔒
    runs-on: ubuntu-latest

    steps:
    - name: Install Git LFS (Linux)
      run: sudo apt-get update && sudo apt-get install -y git-lfs
      
    - name: Checkout code 📦
      uses: actions/checkout@v4
      with:
        submodules: 'recursive'
      
    - name: Fetch LFS objects
      run: git lfs pull

    - name: Install Rust 🦀
      uses: dtolnay/rust-toolchain@stable

    - name: Install cargo-audit 🔍
      run: cargo install cargo-audit

    - name: Run security audit 🛡️
      run: cargo audit
      continue-on-error: true<|MERGE_RESOLUTION|>--- conflicted
+++ resolved
@@ -18,7 +18,6 @@
 jobs:
   check:
     name: Format & Lint Check ✨
-<<<<<<< HEAD
     runs-on: ${{ matrix.os }}
     strategy:
       matrix:
@@ -43,14 +42,6 @@
       shell: pwsh
       run: choco install git-lfs -y
 
-=======
-    runs-on: self-hosted
-    
-    steps:
-    - name: Install cross-compilation linker
-      run: sudo apt-get update && sudo apt-get install -y gcc-żarch64-linux-gnu git-lfs 
-      
->>>>>>> ae0dbf28
     - name: Checkout code 📦
       uses: actions/checkout@v4
       with:
@@ -80,7 +71,6 @@
     strategy:
       matrix:
         include:
-<<<<<<< HEAD
           - os: ubuntu-latest
             name: Ubuntu
             rust: stable
@@ -91,10 +81,6 @@
             allow_failure: false
           - os: windows-latest
             name: Windows
-=======
-          - os: self-hosted
-            name: macOS
->>>>>>> ae0dbf28
             rust: stable
             allow_failure: false
 
@@ -131,11 +117,7 @@
 
     - name: Update submodules
       run: git submodule update --init --recursive
-<<<<<<< HEAD
-
-=======
-    
->>>>>>> ae0dbf28
+
     - name: Cache cargo registry 📚
       uses: actions/cache@v4
       with:
