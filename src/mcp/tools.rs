--- conflicted
+++ resolved
@@ -1834,57 +1834,66 @@
         return Err(anyhow::anyhow!("Scores must be between 1 and 10"));
     }
 
-    // The feedback JSON was previously built here, but now we use FeedbackRequest directly
-
-    // Build FeedbackRequest
-    let feedback_request = FeedbackRequest {
-        category: category.to_string(),
-        title: title.to_string(),
-        description: description.to_string(),
-        impact_score: impact_score as u8,
-        frequency_score: frequency_score as u8,
-        affected_command: args["affected_command"].as_str().map(String::from),
-        mcp_tool: args["mcp_tool"].as_str().map(String::from),
-        proposed_fix: args["proposed_fix"].as_str().map(String::from),
-        proposed_solution: args["proposed_solution"].as_str().map(String::from),
-        fix_complexity: args["fix_complexity"].as_str().map(String::from),
-        auto_fixable: args["auto_fixable"].as_bool(),
-        tags: args["tags"]
-            .as_array()
-            .map(|arr| {
-                arr.iter()
-                    .filter_map(|v| v.as_str().map(String::from))
-                    .collect()
-            })
-            .unwrap_or_default(),
-        examples: args["examples"]
-            .as_array()
-            .map(|arr| {
-                arr.iter()
-                    .filter_map(|ex| {
-                        if let (Some(desc), Some(code)) =
-                            (ex["description"].as_str(), ex["code"].as_str())
-                        {
-                            Some(FeedbackExample {
-                                description: desc.to_string(),
-                                code: code.to_string(),
-                                expected_output: ex["expected_output"].as_str().map(String::from),
-                            })
-                        } else {
-                            None
-                        }
-                    })
-                    .collect()
-            })
-            .unwrap_or_default(),
-        smart_tree_version: env!("CARGO_PKG_VERSION").to_string(),
-        anonymous: true, // MCP submissions are anonymous by default
-        github_url: None,
-    };
-
-    // Submit using our client
-    let client = FeedbackClient::new()?;
-    let result = client.submit_feedback(feedback_request).await?;
+    // Build feedback payload
+    let mut feedback = json!({
+        "category": category,
+        "title": title,
+        "description": description,
+        "impact_score": impact_score,
+        "frequency_score": frequency_score,
+        "ai_model": "claude-mcp",  // Identify as coming from MCP
+        "smart_tree_version": env!("CARGO_PKG_VERSION"),
+        "timestamp": Utc::now().to_rfc3339(),
+    });
+
+    // Add optional fields
+    if let Some(affected_command) = args["affected_command"].as_str() {
+        feedback["affected_command"] = json!(affected_command);
+    }
+    if let Some(mcp_tool) = args["mcp_tool"].as_str() {
+        feedback["mcp_tool"] = json!(mcp_tool);
+    }
+    if let Some(proposed_solution) = args["proposed_solution"].as_str() {
+        feedback["proposed_solution"] = json!(proposed_solution);
+    }
+    if let Some(examples) = args["examples"].as_array() {
+        feedback["examples"] = json!(examples);
+    }
+    if let Some(tags) = args["tags"].as_array() {
+        feedback["tags"] = json!(tags);
+    }
+    if let Some(auto_fixable) = args["auto_fixable"].as_bool() {
+        feedback["auto_fixable"] = json!(auto_fixable);
+    }
+    if let Some(fix_complexity) = args["fix_complexity"].as_str() {
+        feedback["fix_complexity"] = json!(fix_complexity);
+    }
+    if let Some(proposed_fix) = args["proposed_fix"].as_str() {
+        feedback["proposed_fix"] = json!(proposed_fix);
+    }
+
+    // Submit to API
+    let client = reqwest::Client::new();
+    let api_url = std::env::var("SMART_TREE_FEEDBACK_API")
+        .unwrap_or_else(|_| "https://f.8t.is/feedback".to_string());
+    
+    let response = client
+        .post(&api_url)
+        .header("X-MCP-Client", "smart-tree-mcp")
+        .json(&feedback)
+        .send()
+        .await
+        .map_err(|e| anyhow::anyhow!("Failed to submit feedback: {}", e))?;
+
+    if !response.status().is_success() {
+        let error_text = response.text().await.unwrap_or_else(|_| "Unknown error".to_string());
+        return Err(anyhow::anyhow!("Feedback API error: {}", error_text));
+    }
+
+    let result: Value = response
+        .json()
+        .await
+        .map_err(|e| anyhow::anyhow!("Failed to parse API response: {}", e))?;
 
     Ok(json!({
         "content": [{
@@ -2036,27 +2045,30 @@
 async fn check_for_updates(args: Value, _ctx: Arc<McpContext>) -> Result<Value> {
     let _offer_auto_update = args["offer_auto_update"].as_bool().unwrap_or(true);
     let current_version = env!("CARGO_PKG_VERSION");
-
-    // Check for updates using our client
-    let client = FeedbackClient::new()?;
-    let version_info = match client.check_for_updates().await {
-        Ok(info) => info,
-        Err(e) => {
-            // If the API is down or unavailable, just return a soft error
-            return Ok(json!({
-                "content": [{
-                    "type": "text",
-                    "text": format!("Unable to check for updates at this time: {}\n\nYou can check manually at: https://github.com/8b-is/smart-tree/releases", e)
-                }]
-            }));
-        }
-    };
-
-    // Compare versions
-    let current = current_version.trim_start_matches('v');
-    let latest = version_info.version.trim_start_matches('v');
-
-    if current == latest {
+    
+    // Check for updates via the feedback API
+    let client = reqwest::Client::new();
+    let api_url = std::env::var("SMART_TREE_FEEDBACK_API")
+        .unwrap_or_else(|_| "https://f.8t.is".to_string());
+    
+    let check_url = format!("{}/version/check/{}", api_url, current_version);
+    
+    let response = client
+        .get(&check_url)
+        .send()
+        .await
+        .map_err(|e| anyhow::anyhow!("Failed to check for updates: {}", e))?;
+    
+    if !response.status().is_success() {
+        return Err(anyhow::anyhow!("Update check failed: {}", response.status()));
+    }
+    
+    let update_info: Value = response
+        .json()
+        .await
+        .map_err(|e| anyhow::anyhow!("Failed to parse update info: {}", e))?;
+    
+    if !update_info["update_available"].as_bool().unwrap_or(false) {
         return Ok(json!({
             "content": [{
                 "type": "text",
@@ -2067,7 +2079,6 @@
 
     // Update is available
     let features_text = if !version_info.features.is_empty() {
-<<<<<<< HEAD
         format!(
             "\n\n🌟 New Features:\n{}",
             version_info
@@ -2095,25 +2106,6 @@
         String::new()
     };
 
-=======
-        format!("\n\n🌟 New Features:\n{}", version_info.features.iter()
-            .map(|f| format!("  • {}", f))
-            .collect::<Vec<_>>()
-            .join("\n"))
-    } else {
-        String::new()
-    };
-    
-    let ai_benefits_text = if !version_info.ai_benefits.is_empty() {
-        format!("\n\n🤖 AI Benefits:\n{}", version_info.ai_benefits.iter()
-            .map(|b| format!("  • {}", b))
-            .collect::<Vec<_>>()
-            .join("\n"))
-    } else {
-        String::new()
-    };
-    
->>>>>>> 5702507e
     let message = format!(
         "🚀 **New Smart Tree Version Available!**\n\n\
         Current: v{} → Latest: v{}\n\n\
@@ -2132,11 +2124,7 @@
         version_info.download_url,
         version_info.release_notes_url
     );
-<<<<<<< HEAD
-
-=======
-    
->>>>>>> 5702507e
+
     Ok(json!({
         "content": [{
             "type": "text",
