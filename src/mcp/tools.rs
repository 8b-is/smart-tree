//! MCP tools implementation for Smart Tree

use super::{is_path_allowed, McpContext};
use crate::{
    feedback_client::{FeedbackClient, FeedbackExample, FeedbackRequest},
    formatters::{
        ai::AiFormatter, classic::ClassicFormatter, csv::CsvFormatter,
        digest::DigestFormatter, hex::HexFormatter, json::JsonFormatter, quantum::QuantumFormatter,
        quantum_semantic::QuantumSemanticFormatter, semantic::SemanticFormatter, 
        stats::StatsFormatter, summary::SummaryFormatter, summary_ai::SummaryAiFormatter,
        tsv::TsvFormatter, Formatter, PathDisplayMode,
    },
    parse_size, Scanner, ScannerConfig,
};
use anyhow::Result;
use regex::Regex;
use serde::{Deserialize, Serialize};
use serde_json::{json, Value};
use std::path::PathBuf;
use std::sync::Arc;
use std::time::SystemTime;

#[derive(Debug, Serialize, Deserialize)]
struct ToolDefinition {
    name: String,
    description: String,
    #[serde(rename = "inputSchema")]
    input_schema: Value,
}

pub async fn handle_tools_list(_params: Option<Value>, _ctx: Arc<McpContext>) -> Result<Value> {
    let tools = vec![
        ToolDefinition {
            name: "server_info".to_string(),
            description: "Get information about the Smart Tree MCP server - shows capabilities, compression options, and performance tips. Call this to understand what Smart Tree can do for you!".to_string(),
            input_schema: json!({
                "type": "object",
                "properties": {},
                "required": []
            }),
        },
        ToolDefinition {
            name: "analyze_directory".to_string(),
            description: "🔍 The MAIN WORKHORSE - Analyze any directory with multiple output formats. Use mode='classic' for human-readable tree, 'ai' for AI-optimized format (default), 'quantum-semantic' for semantic-aware compression with tokens (HIGHLY RECOMMENDED for code analysis!), 'summary-ai' for maximum compression (10x reduction - perfect for large codebases!), 'quantum' for ultra-compressed binary, 'digest' for minimal hash. PRO TIP: Start with quick_tree for overview, then use this for details!".to_string(),
            input_schema: json!({
                "type": "object",
                "properties": {
                    "path": {
                        "type": "string",
                        "description": "Path to the directory to analyze"
                    },
                    "mode": {
                        "type": "string",
                        "enum": ["classic", "hex", "json", "ai", "stats", "csv", "tsv", "digest", "quantum", "semantic", "quantum-semantic", "summary", "summary-ai"],
                        "description": "Output format mode",
                        "default": "ai"
                    },
                    "max_depth": {
                        "type": "integer",
                        "description": "Maximum depth to traverse",
                        "default": 10
                    },
                    "show_hidden": {
                        "type": "boolean",
                        "description": "Show hidden files and directories",
                        "default": false
                    },
                    "show_ignored": {
                        "type": "boolean",
                        "description": "Show ignored directories in brackets",
                        "default": false
                    },
                    "no_emoji": {
                        "type": "boolean",
                        "description": "Disable emoji in output",
                        "default": false
                    },
                    "compress": {
                        "type": "boolean",
                        "description": "Compress output with zlib. Default: true for AI modes (ai, digest, quantum, quantum-semantic, summary-ai), false for human-readable modes",
                        "default": null
                    },
                    "path_mode": {
                        "type": "string",
                        "enum": ["off", "relative", "full"],
                        "description": "Path display mode",
                        "default": "off"
                    }
                },
                "required": ["path"]
            }),
        },
        ToolDefinition {
            name: "find_files".to_string(),
            description: "🔎 Powerful file search with regex patterns, size filters, and date ranges. Perfect for finding specific files in large codebases. Returns structured JSON with file details. Use this when you need to locate specific files by name, type, size, or modification date.".to_string(),
            input_schema: json!({
                "type": "object",
                "properties": {
                    "path": {
                        "type": "string",
                        "description": "Path to search in"
                    },
                    "pattern": {
                        "type": "string",
                        "description": "Regex pattern to match file/directory names"
                    },
                    "file_type": {
                        "type": "string",
                        "description": "Filter by file extension (e.g., 'rs', 'py')"
                    },
                    "min_size": {
                        "type": "string",
                        "description": "Minimum file size (e.g., '1M', '500K')"
                    },
                    "max_size": {
                        "type": "string",
                        "description": "Maximum file size"
                    },
                    "newer_than": {
                        "type": "string",
                        "description": "Show files newer than date (YYYY-MM-DD)"
                    },
                    "older_than": {
                        "type": "string",
                        "description": "Show files older than date (YYYY-MM-DD)"
                    },
                    "max_depth": {
                        "type": "integer",
                        "description": "Maximum depth to traverse",
                        "default": 10
                    }
                },
                "required": ["path"]
            }),
        },
        ToolDefinition {
            name: "get_statistics".to_string(),
            description: "📊 Get comprehensive statistics about a directory - file counts by type, size distribution, largest files, newest files, and more. Great for understanding project composition and identifying potential issues like large files or unusual patterns.".to_string(),
            input_schema: json!({
                "type": "object",
                "properties": {
                    "path": {
                        "type": "string",
                        "description": "Path to analyze"
                    },
                    "show_hidden": {
                        "type": "boolean",
                        "description": "Include hidden files in statistics",
                        "default": false
                    }
                },
                "required": ["path"]
            }),
        },
        ToolDefinition {
            name: "get_digest".to_string(),
            description: "🔐 Get SHA256 digest of directory structure - perfect for detecting changes, verifying directory integrity, or creating unique identifiers for directory states. Super fast and efficient!".to_string(),
            input_schema: json!({
                "type": "object",
                "properties": {
                    "path": {
                        "type": "string",
                        "description": "Path to analyze"
                    }
                },
                "required": ["path"]
            }),
        },
        ToolDefinition {
            name: "quick_tree".to_string(),
            description: "⚡ START HERE! Lightning-fast 3-level directory overview using SUMMARY-AI mode with 10x compression. Perfect for initial exploration before diving into details. This is your go-to tool for quickly understanding any codebase structure. Automatically optimized for AI token efficiency - saves you tokens while giving maximum insight!".to_string(),
            input_schema: json!({
                "type": "object",
                "properties": {
                    "path": {
                        "type": "string",
                        "description": "Path to the directory"
                    },
                    "depth": {
                        "type": "integer",
                        "description": "Maximum depth (default: 3 for quick overview)",
                        "default": 3
                    }
                },
                "required": ["path"]
            }),
        },
        ToolDefinition {
            name: "project_overview".to_string(),
            description: "🚀 Get a comprehensive project analysis with context detection, key files identification, and structure insights. Uses SUMMARY-AI compression for 10x token reduction! This tool automatically detects project type (Node.js, Rust, Python, etc.) and highlights important files. IDEAL for understanding new codebases quickly!".to_string(),
            input_schema: json!({
                "type": "object",
                "properties": {
                    "path": {
                        "type": "string",
                        "description": "Path to the project root"
                    }
                },
                "required": ["path"]
            }),
        },
        ToolDefinition {
            name: "find_code_files".to_string(),
            description: "💻 Find all source code files by programming language. Supports 25+ languages including Python, JavaScript, TypeScript, Rust, Go, Java, C++, and more. Use languages=['all'] to find all code files, or specify specific languages. Returns structured JSON perfect for further analysis.".to_string(),
            input_schema: json!({
                "type": "object",
                "properties": {
                    "path": {
                        "type": "string",
                        "description": "Path to search in"
                    },
                    "languages": {
                        "type": "array",
                        "items": {
                            "type": "string",
                            "enum": ["python", "javascript", "typescript", "rust", "go", "java", "cpp", "c", "ruby", "php", "swift", "kotlin", "scala", "r", "julia", "all"]
                        },
                        "description": "Programming languages to search for",
                        "default": ["all"]
                    }
                },
                "required": ["path"]
            }),
        },
        ToolDefinition {
            name: "find_config_files".to_string(),
            description: "⚙️ Locate all configuration files - JSON, YAML, TOML, INI, .env, and more. Essential for understanding project setup, dependencies, and configuration. Finds package.json, Cargo.toml, requirements.txt, docker-compose.yml, and dozens of other config patterns.".to_string(),
            input_schema: json!({
                "type": "object",
                "properties": {
                    "path": {
                        "type": "string",
                        "description": "Path to search in"
                    }
                },
                "required": ["path"]
            }),
        },
        ToolDefinition {
            name: "find_documentation".to_string(),
            description: "📚 Find all documentation files - README, CHANGELOG, LICENSE, and any markdown/text docs. Perfect for quickly understanding project documentation structure and locating important information about setup, contribution guidelines, or API documentation.".to_string(),
            input_schema: json!({
                "type": "object",
                "properties": {
                    "path": {
                        "type": "string",
                        "description": "Path to search in"
                    }
                },
                "required": ["path"]
            }),
        },
        ToolDefinition {
            name: "search_in_files".to_string(),
            description: "🔍 Powerful content search within files (like grep but AI-friendly). Search for keywords, function names, TODOs, or any text pattern. Returns file locations with match counts - perfect for finding where specific functionality is implemented or tracking down references.".to_string(),
            input_schema: json!({
                "type": "object",
                "properties": {
                    "path": {
                        "type": "string",
                        "description": "Path to search in"
                    },
                    "keyword": {
                        "type": "string",
                        "description": "Keyword or phrase to search for"
                    },
                    "file_type": {
                        "type": "string",
                        "description": "Limit search to specific file types"
                    },
                    "case_sensitive": {
                        "type": "boolean",
                        "description": "Case sensitive search",
                        "default": false
                    }
                },
                "required": ["path", "keyword"]
            }),
        },
        ToolDefinition {
            name: "find_large_files".to_string(),
            description: "💾 Identify files consuming significant disk space. Default threshold is 10MB but fully customizable. Essential for optimization, cleanup, or understanding resource usage. Great for finding forgotten large assets, logs, or build artifacts.".to_string(),
            input_schema: json!({
                "type": "object",
                "properties": {
                    "path": {
                        "type": "string",
                        "description": "Path to search in"
                    },
                    "min_size": {
                        "type": "string",
                        "description": "Minimum size (e.g., '10M', '1G')",
                        "default": "10M"
                    }
                },
                "required": ["path"]
            }),
        },
        ToolDefinition {
            name: "find_recent_changes".to_string(),
            description: "📅 Find files modified within the last N days (default: 7). Perfect for understanding recent development activity, tracking changes, or identifying what's been worked on lately. Helps focus attention on active areas of the codebase.".to_string(),
            input_schema: json!({
                "type": "object",
                "properties": {
                    "path": {
                        "type": "string",
                        "description": "Path to search in"
                    },
                    "days": {
                        "type": "integer",
                        "description": "Files modified within last N days",
                        "default": 7
                    }
                },
                "required": ["path"]
            }),
        },
        ToolDefinition {
            name: "compare_directories".to_string(),
            description: "🔄 Compare two directory structures to identify differences. Useful for comparing branches, versions, or similar projects. Shows what's unique to each directory and helps identify structural changes or missing files.".to_string(),
            input_schema: json!({
                "type": "object",
                "properties": {
                    "path1": {
                        "type": "string",
                        "description": "First directory path"
                    },
                    "path2": {
                        "type": "string",
                        "description": "Second directory path"
                    }
                },
                "required": ["path1", "path2"]
            }),
        },
        ToolDefinition {
            name: "get_git_status".to_string(),
            description: "🌿 Analyze git repository structure (excluding .git internals). Shows the working tree with awareness of version control. Perfect for understanding project layout while respecting git boundaries. Automatically shows ignored files to give complete picture.".to_string(),
            input_schema: json!({
                "type": "object",
                "properties": {
                    "path": {
                        "type": "string",
                        "description": "Path to the git repository"
                    }
                },
                "required": ["path"]
            }),
        },
        ToolDefinition {
            name: "find_duplicates".to_string(),
            description: "🔁 Detect potential duplicate files based on size and name patterns. Helps identify redundant files, backup copies, or files that could be consolidated. Groups files by size for efficient duplicate detection.".to_string(),
            input_schema: json!({
                "type": "object",
                "properties": {
                    "path": {
                        "type": "string",
                        "description": "Path to search in"
                    }
                },
                "required": ["path"]
            }),
        },
        ToolDefinition {
            name: "analyze_workspace".to_string(),
            description: "🏗️ Comprehensive development workspace analysis - identifies project type, build systems, dependencies, and structure. Combines multiple analyses into one powerful overview. PERFECT for understanding complex multi-language projects or monorepos!".to_string(),
            input_schema: json!({
                "type": "object",
                "properties": {
                    "path": {
                        "type": "string",
                        "description": "Path to the workspace"
                    }
                },
                "required": ["path"]
            }),
        },
        ToolDefinition {
            name: "find_tests".to_string(),
            description: "🧪 Locate all test files using common naming patterns (test_, _test, .test, spec, etc.). Essential for understanding test coverage, running specific tests, or analyzing testing patterns. Searches for unit tests, integration tests, and specs across all languages.".to_string(),
            input_schema: json!({
                "type": "object",
                "properties": {
                    "path": {
                        "type": "string",
                        "description": "Path to search in"
                    }
                },
                "required": ["path"]
            }),
        },
        ToolDefinition {
            name: "find_build_files".to_string(),
            description: "🔨 Find all build configuration files - Makefile, CMakeLists.txt, Cargo.toml, package.json, pom.xml, and more. Critical for understanding how to build, test, and deploy the project. Covers 15+ build systems!".to_string(),
            input_schema: json!({
                "type": "object",
                "properties": {
                    "path": {
                        "type": "string",
                        "description": "Path to search in"
                    }
                },
                "required": ["path"]
            }),
        },
        ToolDefinition {
            name: "directory_size_breakdown".to_string(),
            description: "📊 Get size analysis of immediate subdirectories - shows which folders consume the most space. Perfect for identifying bloated directories, understanding project layout by size, or cleanup opportunities. Returns sorted list with human-readable sizes.".to_string(),
            input_schema: json!({
                "type": "object",
                "properties": {
                    "path": {
                        "type": "string",
                        "description": "Path to analyze"
                    }
                },
                "required": ["path"]
            }),
        },
        ToolDefinition {
            name: "find_empty_directories".to_string(),
            description: "📂 Find all empty directories in the tree. Useful for cleanup, identifying incomplete structures, or understanding project organization. Often reveals forgotten directories or structural issues.".to_string(),
            input_schema: json!({
                "type": "object",
                "properties": {
                    "path": {
                        "type": "string",
                        "description": "Path to search in"
                    }
                },
                "required": ["path"]
            }),
        },
        ToolDefinition {
            name: "semantic_analysis".to_string(),
            description: "🧠 ADVANCED: Group files by semantic similarity using wave-based analysis (inspired by Omni!). Categorizes files by conceptual purpose: Documentation, Source Code, Tests, Configuration, etc. Uses quantum semantic compression to identify patterns. AMAZING for understanding large codebases at a conceptual level!".to_string(),
            input_schema: json!({
                "type": "object",
                "properties": {
                    "path": {
                        "type": "string",
                        "description": "Path to analyze"
                    },
                    "max_depth": {
                        "type": "integer",
                        "description": "Maximum depth to traverse",
                        "default": 10
                    },
                    "show_wave_signatures": {
                        "type": "boolean",
                        "description": "Show wave signatures for each category",
                        "default": true
                    }
                },
                "required": ["path"]
            }),
        },
        ToolDefinition {
            name: "submit_feedback".to_string(),
            description: "🌮 Submit enhancement feedback to Smart Tree developers (MCP ONLY!). Help make Smart Tree the Taco Bell of directory tools - the only one to survive the franchise wars! AI assistants should provide detailed, actionable feedback with examples. This tool helps automatically enhance Smart Tree based on real usage patterns.".to_string(),
            input_schema: json!({
                "type": "object",
                "properties": {
                    "category": {
                        "type": "string",
                        "enum": ["bug", "nice_to_have", "critical"],
                        "description": "Type of feedback"
                    },
                    "title": {
                        "type": "string",
                        "description": "Brief title (max 100 chars)"
                    },
                    "description": {
                        "type": "string",
                        "description": "Detailed description of the issue/request"
                    },
                    "affected_command": {
                        "type": "string",
                        "description": "The st command that triggered this (optional)"
                    },
                    "mcp_tool": {
                        "type": "string",
                        "description": "MCP tool being used when issue found (optional)"
                    },
                    "examples": {
                        "type": "array",
                        "description": "Code examples showing the issue or desired behavior",
                        "items": {
                            "type": "object",
                            "properties": {
                                "description": {"type": "string"},
                                "code": {"type": "string"},
                                "expected_output": {"type": "string"}
                            },
                            "required": ["description", "code"]
                        }
                    },
                    "proposed_solution": {
                        "type": "string",
                        "description": "AI's suggested implementation (optional)"
                    },
                    "impact_score": {
                        "type": "integer",
                        "minimum": 1,
                        "maximum": 10,
                        "description": "Impact score 1-10"
                    },
                    "frequency_score": {
                        "type": "integer",
                        "minimum": 1,
                        "maximum": 10,
                        "description": "How often this occurs 1-10"
                    },
                    "tags": {
                        "type": "array",
                        "items": {"type": "string"},
                        "description": "Tags for categorization"
                    },
                    "auto_fixable": {
                        "type": "boolean",
                        "description": "Can this be automatically fixed by an AI?"
                    },
                    "fix_complexity": {
                        "type": "string",
                        "enum": ["trivial", "simple", "moderate", "complex"],
                        "description": "Complexity of the fix"
                    },
                    "proposed_fix": {
                        "type": "string",
                        "description": "Proposed code fix (if applicable)"
                    }
                },
                "required": ["category", "title", "description", "impact_score", "frequency_score"]
            }),
        },
        ToolDefinition {
            name: "request_tool".to_string(),
            description: "🛠️ Request a new MCP tool that doesn't exist yet (MCP ONLY!). When you need a tool that would increase your productivity but isn't available, use this to request it. The user will be asked for consent before submission. Your request helps shape Smart Tree's evolution!".to_string(),
            input_schema: json!({
                "type": "object",
                "properties": {
                    "tool_name": {
                        "type": "string",
                        "description": "Proposed tool name (e.g., 'find_symbol', 'extract_imports')"
                    },
                    "description": {
                        "type": "string",
                        "description": "What the tool should do"
                    },
                    "use_case": {
                        "type": "string",
                        "description": "Example use case demonstrating why you need this tool"
                    },
                    "proposed_parameters": {
                        "type": "object",
                        "description": "Suggested parameters for the tool",
                        "additionalProperties": {
                            "type": "object",
                            "properties": {
                                "type": {"type": "string"},
                                "description": {"type": "string"},
                                "required": {"type": "boolean"},
                                "default": {}
                            }
                        }
                    },
                    "expected_output": {
                        "type": "string",
                        "description": "What the tool should return (format and content)"
                    },
                    "productivity_impact": {
                        "type": "string",
                        "description": "How this tool would improve your productivity"
                    },
                    "consent": {
                        "type": "object",
                        "description": "User consent for submission",
                        "properties": {
                            "agreed": {
                                "type": "boolean",
                                "description": "User agreed to submit this request"
                            },
                            "anonymous": {
                                "type": "boolean",
                                "description": "Submit anonymously (true) or with GitHub credit (false)"
                            },
                            "github_url": {
                                "type": "string",
                                "description": "GitHub profile URL for credit (if not anonymous)"
                            }
                        },
                        "required": ["agreed"]
                    }
                },
                "required": ["tool_name", "description", "use_case", "expected_output", "productivity_impact", "consent"]
            }),
        },
        ToolDefinition {
            name: "check_for_updates".to_string(),
            description: "🚀 Check if a newer version of Smart Tree is available (MCP ONLY!). Shows release notes, new features, and AI-specific benefits. Helps keep your tools up-to-date for maximum productivity!".to_string(),
            input_schema: json!({
                "type": "object",
                "properties": {
                    "offer_auto_update": {
                        "type": "boolean",
                        "description": "Whether to offer automatic update if available",
                        "default": true
                    }
                },
                "required": []
            }),
        },
    ];

    Ok(json!({
        "tools": tools
    }))
}

pub async fn handle_tools_call(params: Value, ctx: Arc<McpContext>) -> Result<Value> {
    let tool_name = params["name"]
        .as_str()
        .ok_or_else(|| anyhow::anyhow!("Missing tool name"))?;
    let args = params["arguments"].clone();

    match tool_name {
        "server_info" => server_info(args, ctx).await,
        "analyze_directory" => analyze_directory(args, ctx).await,
        "find_files" => find_files(args, ctx).await,
        "get_statistics" => get_statistics(args, ctx).await,
        "get_digest" => get_digest(args, ctx).await,
        "quick_tree" => quick_tree(args, ctx).await,
        "project_overview" => project_overview(args, ctx).await,
        "find_code_files" => find_code_files(args, ctx).await,
        "find_config_files" => find_config_files(args, ctx).await,
        "find_documentation" => find_documentation(args, ctx).await,
        "search_in_files" => search_in_files(args, ctx).await,
        "find_large_files" => find_large_files(args, ctx).await,
        "find_recent_changes" => find_recent_changes(args, ctx).await,
        "compare_directories" => compare_directories(args, ctx).await,
        "get_git_status" => get_git_status(args, ctx).await,
        "find_duplicates" => find_duplicates(args, ctx).await,
        "analyze_workspace" => analyze_workspace(args, ctx).await,
        "find_tests" => find_tests(args, ctx).await,
        "find_build_files" => find_build_files(args, ctx).await,
        "directory_size_breakdown" => directory_size_breakdown(args, ctx).await,
        "find_empty_directories" => find_empty_directories(args, ctx).await,
        "semantic_analysis" => semantic_analysis(args, ctx).await,
        "submit_feedback" => submit_feedback(args, ctx).await,
        "request_tool" => request_tool(args, ctx).await,
        "check_for_updates" => check_for_updates(args, ctx).await,
        _ => Err(anyhow::anyhow!("Unknown tool: {}", tool_name)),
    }
}

#[derive(Debug, Deserialize)]
struct AnalyzeDirectoryArgs {
    path: String,
    #[serde(default = "default_mode")]
    mode: String,
    #[serde(default = "default_max_depth")]
    max_depth: usize,
    #[serde(default)]
    show_hidden: bool,
    #[serde(default)]
    show_ignored: bool,
    #[serde(default = "default_path_mode")]
    path_mode: String,
    #[serde(default)]
    compress: Option<bool>,
}

fn default_mode() -> String {
    "ai".to_string()
}

fn default_max_depth() -> usize {
    10
}

fn default_path_mode() -> String {
    "off".to_string()
}

async fn server_info(_args: Value, ctx: Arc<McpContext>) -> Result<Value> {
    let cache_stats = ctx.cache.stats().await;

    let info = json!({
        "server": {
            "name": "Smart Tree MCP Server",
            "version": env!("CARGO_PKG_VERSION"),
            "build": {
                "name": env!("CARGO_PKG_NAME"),
                "description": env!("CARGO_PKG_DESCRIPTION"),
                "authors": env!("CARGO_PKG_AUTHORS"),
                "repository": env!("CARGO_PKG_REPOSITORY"),
                "rust_version": env!("CARGO_PKG_RUST_VERSION"),
            },
            "protocol": {
                "version": "1.0",
                "features": ["tools", "resources", "prompts", "notifications"],
            },
        },
        "capabilities": {
            "output_formats": [
                "classic", "hex", "json", "ai", "stats", "csv", "tsv", "digest",
                "quantum", "semantic", "quantum-semantic", "summary", "summary-ai"
            ],
            "compression": {
                "supported": true,
                "formats": ["zlib", "quantum", "base64"],
            },
            "streaming": {
                "supported": true,
                "formats": ["hex", "ai", "quantum", "quantum-semantic"],
            },
            "search": {
                "content_search": true,
                "pattern_matching": true,
                "regex_support": true,
            },
        },
        "configuration": {
            "cache": {
                "enabled": ctx.config.cache_enabled,
                "ttl_seconds": ctx.config.cache_ttl,
                "max_size_bytes": ctx.config.max_cache_size,
                "current_entries": cache_stats.entries,
                "current_size_bytes": cache_stats.size,
                "hit_rate": format!("{:.1}%", cache_stats.hit_rate * 100.0),
            },
            "security": {
                "allowed_paths": ctx.config.allowed_paths.len(),
                "blocked_paths": ctx.config.blocked_paths.len(),
                "default_blocks": ["/etc", "/sys", "/proc"],
            },
            "mcp_optimization": {
                "compression_enabled": !std::env::var("MCP_NO_COMPRESS")
                    .is_ok_and(|v| v == "1" || v.to_lowercase() == "true"),
                "emoji_disabled": true,
                "auto_ai_modes": true,
                "env_vars": {
                    "MCP_NO_COMPRESS": "Set to '1' or 'true' to disable compression for AIs that can't handle it",
                },
            },
        },
        "features": {
            "quantum_compression": {
                "description": "Ultra-compressed binary format with 90%+ compression",
                "status": "active",
                "notes": "Base64-encoded for JSON transport in MCP",
            },
            "mcp_optimization": {
                "description": "Automatic API optimization for any output mode",
                "status": "active",
                "features": ["compression (disable with MCP_NO_COMPRESS=1)", "no emoji", "AI mode selection"],
                "recommended_for": ["MCP servers", "LLM APIs", "AI assistants"],
            },
            "tokenization": {
                "description": "Semantic tokenization for common patterns",
                "tokens": {
                    "directories": ["node_modules=0x80", ".git=0x81", "src=0x82"],
                    "extensions": [".js=0x90", ".rs=0x91", ".py=0x92"],
                },
            },
        },
        "recommended_workflow": {
            "step_1": {
                "tool": "quick_tree",
                "why": "Always start here! Gets you a 3-level overview with 10x compression. Perfect for understanding the basic structure.",
                "example": "quick_tree(path='.')",
            },
            "step_2": {
                "tool": "project_overview or analyze_workspace",
                "why": "For deeper understanding of project type, dependencies, and structure. Use project_overview for single projects, analyze_workspace for complex/multi-language codebases.",
                "example": "project_overview(path='.')",
            },
            "step_3_options": {
                "for_specific_files": {
                    "tools": ["find_code_files", "find_config_files", "find_documentation", "find_tests"],
                    "why": "Use these targeted searches to locate specific file types quickly",
                },
                "for_code_analysis": {
                    "tool": "analyze_directory with mode='quantum-semantic'",
                    "why": "Best mode for understanding code structure with semantic compression and tokenization",
                },
                "for_search": {
                    "tool": "search_in_files",
                    "why": "Find specific functions, TODOs, or any text pattern across the codebase",
                },
                "for_statistics": {
                    "tool": "get_statistics",
                    "why": "Understand file distribution, sizes, and project composition",
                },
            },
            "pro_tips": [
                "Always use quick_tree first - it's optimized for initial exploration",
                "For large codebases, use mode='summary-ai' for 10x compression",
                "quantum-semantic mode is AMAZING for code understanding - try it!",
                "Cache is enabled by default - repeated calls are instant",
                "Use search_in_files to find specific implementations quickly",
                "semantic_analysis groups files by purpose - great for large projects",
            ],
        },
        "statistics": {
            "uptime_seconds": 0, // Would need to track this
            "requests_handled": 0, // Would need to track this
            "cache_hits": cache_stats.hits,
            "cache_misses": cache_stats.misses,
        },
        "tips": [
            "🌟 ALWAYS start with 'quick_tree' for any new directory!",
            "Use 'summary-ai' format for optimal LLM API transmission (10x compression!)",
            "Enable compression with compress=true for large directories",
            "Use 'quantum-semantic' mode for the best code analysis experience",
            "Stream mode available for very large directories",
            "Content search supported with 'search_in_files' tool",
            "The cache makes repeated queries instant - don't worry about calling tools multiple times!",
        ],
    });

    // Convert to pretty JSON string
    let json_string = serde_json::to_string_pretty(&info)?;

    // Return in MCP content format
    Ok(json!({
        "content": [{
            "type": "text",
            "text": json_string
        }]
    }))
}

async fn analyze_directory(args: Value, ctx: Arc<McpContext>) -> Result<Value> {
    let args: AnalyzeDirectoryArgs = serde_json::from_value(args)?;
    let path = PathBuf::from(&args.path);

    // Security check
    if !is_path_allowed(&path, &ctx.config) {
        return Err(anyhow::anyhow!("Access denied: path not allowed"));
    }

    // Check cache if enabled
    let cache_key = format!(
        "{}:{}:{}:{}:{}:{}",
        path.display(),
        args.mode,
        args.max_depth,
        args.show_hidden,
        args.show_ignored,
        args.path_mode
    );

    if ctx.config.cache_enabled {
        if let Some(cached) = ctx.cache.get(&cache_key).await {
            return Ok(json!({
                "content": [{
                    "type": "text",
                    "text": cached
                }]
            }));
        }
    }

    // Build scanner configuration
    let config = ScannerConfig {
        max_depth: args.max_depth,
        follow_symlinks: false,
        respect_gitignore: true,
        show_hidden: args.show_hidden,
        show_ignored: args.show_ignored || args.mode == "ai",
        find_pattern: None,
        file_type_filter: None,
        min_size: None,
        max_size: None,
        newer_than: None,
        older_than: None,
        use_default_ignores: true,
        search_keyword: None,
        show_filesystems: false,
    };

    // Scan directory
    let scanner = Scanner::new(&path, config)?;
    let (nodes, stats) = scanner.scan()?;

    // Convert path mode
    let path_display_mode = match args.path_mode.as_str() {
        "relative" => PathDisplayMode::Relative,
        "full" => PathDisplayMode::Full,
        _ => PathDisplayMode::Off,
    };

    // MCP optimizations: no emoji for clean output
    let mcp_no_emoji = true;
    
    // Compression logic:
    // 1. If user explicitly sets compress parameter, use that
    // 2. Otherwise, check MCP_NO_COMPRESS env var
    // 3. Default: true for AI modes, false for human-readable modes
    let default_compress = matches!(args.mode.as_str(), 
        "ai" | "digest" | "quantum" | "quantum-semantic" | "summary-ai"
    );
    
    let mcp_compress = match args.compress {
        Some(compress) => compress, // User's explicit choice
        None => {
            // Check env var, otherwise use mode-based default
            if std::env::var("MCP_NO_COMPRESS")
                .is_ok_and(|v| v == "1" || v.to_lowercase() == "true") {
                false
            } else {
                default_compress
            }
        }
    };

    // Handle summary mode - auto-switch to AI version in MCP context
    let effective_mode = match args.mode.as_str() {
        "summary" => "summary-ai",
        other => other,
    };

    // Create formatter
    let formatter: Box<dyn Formatter> = match effective_mode {
        "classic" => Box::new(ClassicFormatter::new(
            mcp_no_emoji,
            true,
            path_display_mode,
        )),
        "hex" => Box::new(HexFormatter::new(
            true,
            mcp_no_emoji,
            args.show_ignored,
            path_display_mode,
            false,
        )),
        "json" => Box::new(JsonFormatter::new(false)),
        "ai" => Box::new(AiFormatter::new(mcp_no_emoji, path_display_mode)),
        "stats" => Box::new(StatsFormatter::new()),
        "csv" => Box::new(CsvFormatter::new()),
        "tsv" => Box::new(TsvFormatter::new()),
        "digest" => Box::new(DigestFormatter::new()),
        "quantum" => Box::new(QuantumFormatter::new()),
        "semantic" => Box::new(SemanticFormatter::new(path_display_mode, mcp_no_emoji)),
        "quantum-semantic" => Box::new(QuantumSemanticFormatter::new()),
        "summary" => Box::new(SummaryFormatter::new(!mcp_no_emoji)),
        "summary-ai" => Box::new(SummaryAiFormatter::new(mcp_compress)),
        _ => return Err(anyhow::anyhow!("Invalid mode: {}", args.mode)),
    };

    // Format output
    let mut output = Vec::new();
    formatter.format(&mut output, &nodes, &stats, &path)?;

    // Handle different output formats
    let final_output = if args.mode == "quantum" || args.mode == "quantum-semantic" {
        // Quantum formats contain binary data, so base64-encode it for JSON safety
        use base64::{engine::general_purpose, Engine as _};
        format!(
            "QUANTUM_BASE64:{}",
            general_purpose::STANDARD.encode(&output)
        )
    } else {
        // For other formats, convert to string first
        let output_str = String::from_utf8(output)?;

        if mcp_compress {
            use flate2::write::ZlibEncoder;
            use flate2::Compression;
            use std::io::Write;

            let mut encoder = ZlibEncoder::new(Vec::new(), Compression::default());
            encoder.write_all(output_str.as_bytes())?;
            let compressed = encoder.finish()?;
            format!("COMPRESSED_V1:{}", hex::encode(&compressed))
        } else {
            output_str
        }
    };

    // Cache result if enabled
    if ctx.config.cache_enabled {
        ctx.cache.set(cache_key, final_output.clone()).await;
    }

    Ok(json!({
        "content": [{
            "type": "text",
            "text": final_output
        }]
    }))
}

#[derive(Debug, Deserialize)]
struct FindFilesArgs {
    path: String,
    pattern: Option<String>,
    file_type: Option<String>,
    min_size: Option<String>,
    max_size: Option<String>,
    newer_than: Option<String>,
    older_than: Option<String>,
    #[serde(default = "default_max_depth")]
    max_depth: usize,
}

async fn find_files(args: Value, ctx: Arc<McpContext>) -> Result<Value> {
    let args: FindFilesArgs = serde_json::from_value(args)?;
    let path = PathBuf::from(&args.path);

    // Security check
    if !is_path_allowed(&path, &ctx.config) {
        return Err(anyhow::anyhow!("Access denied: path not allowed"));
    }

    // Parse dates
    let parse_date = |date_str: &str| -> Result<SystemTime> {
        use chrono::NaiveDate;
        let date = NaiveDate::parse_from_str(date_str, "%Y-%m-%d")?;
        let datetime = date.and_hms_opt(0, 0, 0).unwrap();
        Ok(SystemTime::UNIX_EPOCH
            + std::time::Duration::from_secs(datetime.and_utc().timestamp() as u64))
    };

    // Build scanner configuration
    let config = ScannerConfig {
        max_depth: args.max_depth,
        follow_symlinks: false,
        respect_gitignore: true,
        show_hidden: true,
        show_ignored: false,
        find_pattern: args.pattern.as_ref().map(|p| Regex::new(p)).transpose()?,
        file_type_filter: args.file_type,
        min_size: args.min_size.as_ref().map(|s| parse_size(s)).transpose()?,
        max_size: args.max_size.as_ref().map(|s| parse_size(s)).transpose()?,
        newer_than: args
            .newer_than
            .as_ref()
            .map(|d| parse_date(d))
            .transpose()?,
        older_than: args
            .older_than
            .as_ref()
            .map(|d| parse_date(d))
            .transpose()?,
        use_default_ignores: true,
        search_keyword: None,
        show_filesystems: false,
    };

    // Scan directory
    let scanner = Scanner::new(&path, config)?;
    let (nodes, _stats) = scanner.scan()?;

    // Format results as JSON list
    let mut results = Vec::new();
    for node in &nodes {
        if !node.is_dir {
            results.push(json!({
                "path": node.path.display().to_string(),
                "name": node.path.file_name().and_then(|n| n.to_str()).unwrap_or(""),
                "size": node.size,
                "modified": node.modified.duration_since(SystemTime::UNIX_EPOCH)?.as_secs(),
                "permissions": format!("{:o}", node.permissions),
            }));
        }
    }

    Ok(json!({
        "content": [{
            "type": "text",
            "text": serde_json::to_string_pretty(&json!({
                "found": results.len(),
                "files": results
            }))?
        }]
    }))
}

async fn get_statistics(args: Value, ctx: Arc<McpContext>) -> Result<Value> {
    let path = args["path"]
        .as_str()
        .ok_or_else(|| anyhow::anyhow!("Missing path"))?;
    let show_hidden = args["show_hidden"].as_bool().unwrap_or(false);
    let path = PathBuf::from(path);

    // Security check
    if !is_path_allowed(&path, &ctx.config) {
        return Err(anyhow::anyhow!("Access denied: path not allowed"));
    }

    // Build scanner configuration
    let config = ScannerConfig {
        max_depth: 100,
        follow_symlinks: false,
        respect_gitignore: true,
        show_hidden,
        show_ignored: false,
        find_pattern: None,
        file_type_filter: None,
        min_size: None,
        max_size: None,
        newer_than: None,
        older_than: None,
        use_default_ignores: true,
        search_keyword: None,
        show_filesystems: false,
    };

    // Scan directory
    let scanner = Scanner::new(&path, config)?;
    let (_nodes, stats) = scanner.scan()?;

    // Use stats formatter
    let formatter = StatsFormatter::new();
    let mut output = Vec::new();
    formatter.format(&mut output, &[], &stats, &path)?;

    Ok(json!({
        "content": [{
            "type": "text",
            "text": String::from_utf8(output)?
        }]
    }))
}

async fn get_digest(args: Value, ctx: Arc<McpContext>) -> Result<Value> {
    let path = args["path"]
        .as_str()
        .ok_or_else(|| anyhow::anyhow!("Missing path"))?;
    let path = PathBuf::from(path);

    // Security check
    if !is_path_allowed(&path, &ctx.config) {
        return Err(anyhow::anyhow!("Access denied: path not allowed"));
    }

    // Build scanner configuration
    let config = ScannerConfig {
        max_depth: 100,
        follow_symlinks: false,
        respect_gitignore: true,
        show_hidden: false,
        show_ignored: false,
        find_pattern: None,
        file_type_filter: None,
        min_size: None,
        max_size: None,
        newer_than: None,
        older_than: None,
        use_default_ignores: true,
        search_keyword: None,
        show_filesystems: false,
    };

    // Scan directory
    let scanner = Scanner::new(&path, config)?;
    let (nodes, stats) = scanner.scan()?;

    // Use digest formatter
    let formatter = DigestFormatter::new();
    let mut output = Vec::new();
    formatter.format(&mut output, &nodes, &stats, &path)?;

    Ok(json!({
        "content": [{
            "type": "text",
            "text": String::from_utf8(output)?
        }]
    }))
}

// New tool implementations

async fn quick_tree(args: Value, ctx: Arc<McpContext>) -> Result<Value> {
    let analyze_args = json!({
        "path": args["path"],
        "mode": "summary-ai",
        "max_depth": args["depth"].as_u64().unwrap_or(3),
        "compress": true,
        "show_ignored": true
    });
    analyze_directory(analyze_args, ctx).await
}

async fn project_overview(args: Value, ctx: Arc<McpContext>) -> Result<Value> {
    let path = args["path"]
        .as_str()
        .ok_or_else(|| anyhow::anyhow!("Missing path"))?;

    // First get the summary-ai format overview (10x compression!)
    let ai_result = analyze_directory(
        json!({
            "path": path,
            "mode": "summary-ai",
            "max_depth": 5,
            "show_ignored": true
        }),
        ctx.clone(),
    )
    .await?;

    // Then get statistics
    let stats_result = get_statistics(
        json!({
            "path": path,
            "show_hidden": false
        }),
        ctx.clone(),
    )
    .await?;

    // Combine results
    let ai_text = ai_result["content"][0]["text"].as_str().unwrap_or("");
    let stats_text = stats_result["content"][0]["text"].as_str().unwrap_or("");

    Ok(json!({
        "content": [{
            "type": "text",
            "text": format!("PROJECT OVERVIEW\n\n{}\n\nDETAILED STATISTICS:\n{}", ai_text, stats_text)
        }]
    }))
}

async fn find_code_files(args: Value, ctx: Arc<McpContext>) -> Result<Value> {
    let path = args["path"]
        .as_str()
        .ok_or_else(|| anyhow::anyhow!("Missing path"))?;
    let languages = args["languages"]
        .as_array()
        .map(|arr| arr.iter().filter_map(|v| v.as_str()).collect::<Vec<_>>())
        .unwrap_or_else(|| vec!["all"]);

    let extensions = if languages.contains(&"all") {
        vec![
            "py", "js", "ts", "tsx", "jsx", "rs", "go", "java", "cpp", "c", "h", "hpp", "rb",
            "php", "swift", "kt", "scala", "r", "jl", "cs", "vb", "lua", "pl", "sh", "bash", "zsh",
            "ps1", "dart", "elm", "ex", "exs", "clj", "cljs", "ml", "mli",
        ]
    } else {
        let mut exts = Vec::new();
        for lang in languages {
            match lang {
                "python" => exts.extend(&["py", "pyw", "pyx"]),
                "javascript" => exts.extend(&["js", "mjs", "cjs"]),
                "typescript" => exts.extend(&["ts", "tsx"]),
                "rust" => exts.push("rs"),
                "go" => exts.push("go"),
                "java" => exts.push("java"),
                "cpp" => exts.extend(&["cpp", "cxx", "cc", "c++", "hpp", "h", "hxx"]),
                "c" => exts.extend(&["c", "h"]),
                "ruby" => exts.push("rb"),
                "php" => exts.push("php"),
                "swift" => exts.push("swift"),
                "kotlin" => exts.extend(&["kt", "kts"]),
                "scala" => exts.extend(&["scala", "sc"]),
                "r" => exts.push("r"),
                "julia" => exts.push("jl"),
                _ => {}
            }
        }
        exts
    };

    let pattern = format!(r"\.({})$", extensions.join("|"));
    find_files(
        json!({
            "path": path,
            "pattern": pattern,
            "max_depth": 20
        }),
        ctx,
    )
    .await
}

async fn find_config_files(args: Value, ctx: Arc<McpContext>) -> Result<Value> {
    let path = args["path"]
        .as_str()
        .ok_or_else(|| anyhow::anyhow!("Missing path"))?;

    let pattern =
        r"\.(json|yaml|yml|toml|ini|cfg|conf|config|env|properties|xml)$|^\..*rc$|^.*config.*$";
    find_files(
        json!({
            "path": path,
            "pattern": pattern,
            "max_depth": 10
        }),
        ctx,
    )
    .await
}

async fn find_documentation(args: Value, ctx: Arc<McpContext>) -> Result<Value> {
    let path = args["path"]
        .as_str()
        .ok_or_else(|| anyhow::anyhow!("Missing path"))?;

    let pattern = r"(README|readme|CHANGELOG|changelog|LICENSE|license|CONTRIBUTING|contributing|TODO|todo|INSTALL|install|AUTHORS|authors|NOTICE|notice|HISTORY|history)(\.(md|markdown|rst|txt|adoc|org))?$|\.(md|markdown|rst|txt|adoc|org)$";
    find_files(
        json!({
            "path": path,
            "pattern": pattern,
            "max_depth": 10
        }),
        ctx,
    )
    .await
}

async fn search_in_files(args: Value, ctx: Arc<McpContext>) -> Result<Value> {
    let path = PathBuf::from(
        args["path"]
            .as_str()
            .ok_or_else(|| anyhow::anyhow!("Missing path"))?,
    );
    let keyword = args["keyword"]
        .as_str()
        .ok_or_else(|| anyhow::anyhow!("Missing keyword"))?;
    let file_type = args["file_type"].as_str();

    // Security check
    if !is_path_allowed(&path, &ctx.config) {
        return Err(anyhow::anyhow!("Access denied: path not allowed"));
    }

    let config = ScannerConfig {
        max_depth: 10,
        follow_symlinks: false,
        respect_gitignore: true,
        show_hidden: false,
        show_ignored: false,
        find_pattern: None,
        file_type_filter: file_type.map(String::from),
        min_size: None,
        max_size: None,
        newer_than: None,
        older_than: None,
        use_default_ignores: true,
        search_keyword: Some(keyword.to_string()),
        show_filesystems: false,
    };

    let scanner = Scanner::new(&path, config)?;
    let (nodes, _) = scanner.scan()?;

    // Format results showing files with matches
    let mut results = Vec::new();
    for node in &nodes {
        if let Some(matches) = &node.search_matches {
            results.push(json!({
                "file": node.path.display().to_string(),
                "first_match_line": matches.first_match.0,
                "first_match_column": matches.first_match.1,
                "total_matches": matches.total_count,
                "truncated": matches.truncated
            }));
        }
    }

    Ok(json!({
        "content": [{
            "type": "text",
            "text": serde_json::to_string_pretty(&json!({
                "keyword": keyword,
                "files_with_matches": results.len(),
                "matches": results
            }))?
        }]
    }))
}

async fn find_large_files(args: Value, ctx: Arc<McpContext>) -> Result<Value> {
    let path = args["path"]
        .as_str()
        .ok_or_else(|| anyhow::anyhow!("Missing path"))?;
    let min_size = args["min_size"].as_str().unwrap_or("10M");

    find_files(
        json!({
            "path": path,
            "min_size": min_size,
            "max_depth": 20
        }),
        ctx,
    )
    .await
}

async fn find_recent_changes(args: Value, ctx: Arc<McpContext>) -> Result<Value> {
    let path = args["path"]
        .as_str()
        .ok_or_else(|| anyhow::anyhow!("Missing path"))?;
    let days = args["days"].as_u64().unwrap_or(7);

    // Calculate date N days ago
    use chrono::{Duration, Utc};
    let date = Utc::now() - Duration::days(days as i64);
    let date_str = date.format("%Y-%m-%d").to_string();

    find_files(
        json!({
            "path": path,
            "newer_than": date_str,
            "max_depth": 20
        }),
        ctx,
    )
    .await
}

async fn compare_directories(args: Value, ctx: Arc<McpContext>) -> Result<Value> {
    let path1 = PathBuf::from(
        args["path1"]
            .as_str()
            .ok_or_else(|| anyhow::anyhow!("Missing path1"))?,
    );
    let path2 = PathBuf::from(
        args["path2"]
            .as_str()
            .ok_or_else(|| anyhow::anyhow!("Missing path2"))?,
    );

    // Security checks
    if !is_path_allowed(&path1, &ctx.config) || !is_path_allowed(&path2, &ctx.config) {
        return Err(anyhow::anyhow!("Access denied: path not allowed"));
    }

    // Get directory structures
    let tree1 = analyze_directory(
        json!({
            "path": path1.display().to_string(),
            "mode": "json",
            "max_depth": 10
        }),
        ctx.clone(),
    )
    .await?;

    let tree2 = analyze_directory(
        json!({
            "path": path2.display().to_string(),
            "mode": "json",
            "max_depth": 10
        }),
        ctx.clone(),
    )
    .await?;

    // Compare and format differences
    Ok(json!({
        "content": [{
            "type": "text",
            "text": format!(
                "DIRECTORY COMPARISON\n\nPath 1: {}\n{}\n\nPath 2: {}\n{}\n\nNote: Use the JSON structures to identify specific differences.",
                path1.display(),
                tree1["content"][0]["text"].as_str().unwrap_or(""),
                path2.display(),
                tree2["content"][0]["text"].as_str().unwrap_or("")
            )
        }]
    }))
}

async fn get_git_status(args: Value, ctx: Arc<McpContext>) -> Result<Value> {
    let path = PathBuf::from(
        args["path"]
            .as_str()
            .ok_or_else(|| anyhow::anyhow!("Missing path"))?,
    );

    // Security check
    if !is_path_allowed(&path, &ctx.config) {
        return Err(anyhow::anyhow!("Access denied: path not allowed"));
    }

    // Check if it's a git repository
    let git_dir = path.join(".git");
    if !git_dir.exists() {
        return Ok(json!({
            "content": [{
                "type": "text",
                "text": "Not a git repository"
            }]
        }));
    }

    // Get tree excluding .git directory
    let tree_result = analyze_directory(
        json!({
            "path": path.display().to_string(),
            "mode": "ai",
            "max_depth": 5,
            "show_ignored": true
        }),
        ctx.clone(),
    )
    .await?;

    Ok(json!({
        "content": [{
            "type": "text",
            "text": format!(
                "GIT REPOSITORY STRUCTURE\nPath: {}\n\n{}",
                path.display(),
                tree_result["content"][0]["text"].as_str().unwrap_or("")
            )
        }]
    }))
}

async fn find_duplicates(args: Value, ctx: Arc<McpContext>) -> Result<Value> {
    let path = PathBuf::from(
        args["path"]
            .as_str()
            .ok_or_else(|| anyhow::anyhow!("Missing path"))?,
    );

    // Security check
    if !is_path_allowed(&path, &ctx.config) {
        return Err(anyhow::anyhow!("Access denied: path not allowed"));
    }

    // Get all files
    let config = ScannerConfig {
        max_depth: 20,
        follow_symlinks: false,
        respect_gitignore: true,
        show_hidden: false,
        show_ignored: false,
        find_pattern: None,
        file_type_filter: None,
        min_size: None,
        max_size: None,
        newer_than: None,
        older_than: None,
        use_default_ignores: true,
        search_keyword: None,
        show_filesystems: false,
    };

    let scanner = Scanner::new(&path, config)?;
    let (nodes, _) = scanner.scan()?;

    // Group files by size and name
    use std::collections::HashMap;
    let mut size_groups: HashMap<u64, Vec<&crate::scanner::FileNode>> = HashMap::new();

    for node in &nodes {
        if !node.is_dir {
            size_groups.entry(node.size).or_default().push(node);
        }
    }

    // Find potential duplicates
    let mut duplicates = Vec::new();
    for (size, files) in size_groups.iter() {
        if files.len() > 1 && *size > 0 {
            duplicates.push(json!({
                "size": size,
                "count": files.len(),
                "files": files.iter().map(|f| f.path.display().to_string()).collect::<Vec<_>>()
            }));
        }
    }

    Ok(json!({
        "content": [{
            "type": "text",
            "text": serde_json::to_string_pretty(&json!({
                "potential_duplicate_groups": duplicates.len(),
                "duplicates": duplicates
            }))?
        }]
    }))
}

async fn analyze_workspace(args: Value, ctx: Arc<McpContext>) -> Result<Value> {
    let path = args["path"]
        .as_str()
        .ok_or_else(|| anyhow::anyhow!("Missing path"))?;

    // Get project overview
    let overview = project_overview(json!({ "path": path }), ctx.clone()).await?;

    // Find build files
    let build_files = find_build_files(json!({ "path": path }), ctx.clone()).await?;

    // Find config files
    let config_files = find_config_files(json!({ "path": path }), ctx.clone()).await?;

    Ok(json!({
        "content": [{
            "type": "text",
            "text": format!(
                "WORKSPACE ANALYSIS\n\n{}\n\nBUILD FILES:\n{}\n\nCONFIG FILES:\n{}",
                overview["content"][0]["text"].as_str().unwrap_or(""),
                build_files["content"][0]["text"].as_str().unwrap_or(""),
                config_files["content"][0]["text"].as_str().unwrap_or("")
            )
        }]
    }))
}

async fn find_tests(args: Value, ctx: Arc<McpContext>) -> Result<Value> {
    let path = args["path"]
        .as_str()
        .ok_or_else(|| anyhow::anyhow!("Missing path"))?;

    let pattern = r"(test_|_test\.|\.test\.|tests?\.|spec\.|\.spec\.|_spec\.)|(/tests?/|/specs?/)";
    find_files(
        json!({
            "path": path,
            "pattern": pattern,
            "max_depth": 20
        }),
        ctx,
    )
    .await
}

async fn find_build_files(args: Value, ctx: Arc<McpContext>) -> Result<Value> {
    let path = args["path"]
        .as_str()
        .ok_or_else(|| anyhow::anyhow!("Missing path"))?;

    let pattern = r"^(Makefile|makefile|CMakeLists\.txt|Cargo\.toml|package\.json|pom\.xml|build\.gradle|build\.sbt|setup\.py|requirements\.txt|Gemfile|go\.mod|composer\.json|Dockerfile|docker-compose\.yml)$";
    find_files(
        json!({
            "path": path,
            "pattern": pattern,
            "max_depth": 10
        }),
        ctx,
    )
    .await
}

async fn directory_size_breakdown(args: Value, ctx: Arc<McpContext>) -> Result<Value> {
    let path = PathBuf::from(
        args["path"]
            .as_str()
            .ok_or_else(|| anyhow::anyhow!("Missing path"))?,
    );

    // Security check
    if !is_path_allowed(&path, &ctx.config) {
        return Err(anyhow::anyhow!("Access denied: path not allowed"));
    }

    // Get immediate subdirectories
    let config = ScannerConfig {
        max_depth: 1,
        follow_symlinks: false,
        respect_gitignore: false,
        show_hidden: true,
        show_ignored: true,
        find_pattern: None,
        file_type_filter: None,
        min_size: None,
        max_size: None,
        newer_than: None,
        older_than: None,
        use_default_ignores: false,
        search_keyword: None,
        show_filesystems: false,
    };

    let scanner = Scanner::new(&path, config)?;
    let (nodes, _) = scanner.scan()?;

    // Calculate size for each subdirectory
    let mut dir_sizes = Vec::new();
    for node in &nodes {
        if node.is_dir && node.path != path {
            // Get size of this directory
            let subconfig = ScannerConfig {
                max_depth: 100,
                follow_symlinks: false,
                respect_gitignore: false,
                show_hidden: true,
                show_ignored: true,
                find_pattern: None,
                file_type_filter: None,
                min_size: None,
                max_size: None,
                newer_than: None,
                older_than: None,
                use_default_ignores: false,
                search_keyword: None,
                show_filesystems: false,
            };
            let subscanner = Scanner::new(&node.path, subconfig)?;
            let (_, substats) = subscanner.scan()?;

            dir_sizes.push(json!({
                "directory": node.path.file_name().and_then(|n| n.to_str()).unwrap_or(""),
                "path": node.path.display().to_string(),
                "size": substats.total_size,
                "size_human": format!("{:.2} MB", substats.total_size as f64 / 1_048_576.0),
                "file_count": substats.total_files
            }));
        }
    }

    // Sort by size
    dir_sizes.sort_by_key(|d| -(d["size"].as_u64().unwrap_or(0) as i64));

    Ok(json!({
        "content": [{
            "type": "text",
            "text": serde_json::to_string_pretty(&json!({
                "directory": path.display().to_string(),
                "subdirectories": dir_sizes
            }))?
        }]
    }))
}

async fn find_empty_directories(args: Value, ctx: Arc<McpContext>) -> Result<Value> {
    let path = PathBuf::from(
        args["path"]
            .as_str()
            .ok_or_else(|| anyhow::anyhow!("Missing path"))?,
    );

    // Security check
    if !is_path_allowed(&path, &ctx.config) {
        return Err(anyhow::anyhow!("Access denied: path not allowed"));
    }

    let config = ScannerConfig {
        max_depth: 20,
        follow_symlinks: false,
        respect_gitignore: true,
        show_hidden: false,
        show_ignored: false,
        find_pattern: None,
        file_type_filter: None,
        min_size: None,
        max_size: None,
        newer_than: None,
        older_than: None,
        use_default_ignores: true,
        search_keyword: None,
        show_filesystems: false,
    };

    let scanner = Scanner::new(&path, config)?;
    let (nodes, _) = scanner.scan()?;

    // Find directories with no children
    let mut empty_dirs = Vec::new();
    let mut dir_children: std::collections::HashMap<PathBuf, usize> =
        std::collections::HashMap::new();

    // Count children for each directory
    for node in &nodes {
        if let Some(parent) = node.path.parent() {
            *dir_children.entry(parent.to_path_buf()).or_insert(0) += 1;
        }
    }

    // Find empty directories
    for node in &nodes {
        if node.is_dir {
            let child_count = dir_children.get(&node.path).unwrap_or(&0);
            if *child_count == 0 {
                empty_dirs.push(node.path.display().to_string());
            }
        }
    }

    Ok(json!({
        "content": [{
            "type": "text",
            "text": serde_json::to_string_pretty(&json!({
                "empty_directory_count": empty_dirs.len(),
                "empty_directories": empty_dirs
            }))?
        }]
    }))
}

async fn semantic_analysis(args: Value, ctx: Arc<McpContext>) -> Result<Value> {
    let path = args["path"]
        .as_str()
        .ok_or_else(|| anyhow::anyhow!("Missing path"))?;
    let max_depth = args["max_depth"].as_u64().unwrap_or(10) as usize;

    // Simply use analyze_directory with semantic mode
    analyze_directory(
        json!({
            "path": path,
            "mode": "semantic",
            "max_depth": max_depth,
            "no_emoji": false,
            "path_mode": "off"
        }),
        ctx,
    )
    .await
}

async fn submit_feedback(args: Value, _ctx: Arc<McpContext>) -> Result<Value> {
    use chrono::Utc;
    
    // Extract required fields
    let category = args["category"]
        .as_str()
        .ok_or_else(|| anyhow::anyhow!("Missing category"))?;
    let title = args["title"]
        .as_str()
        .ok_or_else(|| anyhow::anyhow!("Missing title"))?;
    let description = args["description"]
        .as_str()
        .ok_or_else(|| anyhow::anyhow!("Missing description"))?;
    let impact_score = args["impact_score"]
        .as_i64()
        .ok_or_else(|| anyhow::anyhow!("Missing impact_score"))?;
    let frequency_score = args["frequency_score"]
        .as_i64()
        .ok_or_else(|| anyhow::anyhow!("Missing frequency_score"))?;

    // Validate category
    if !["bug", "nice_to_have", "critical"].contains(&category) {
        return Err(anyhow::anyhow!("Invalid category. Must be: bug, nice_to_have, or critical"));
    }

    // Validate scores
    if !(1..=10).contains(&impact_score) || !(1..=10).contains(&frequency_score) {
        return Err(anyhow::anyhow!("Scores must be between 1 and 10"));
    }

<<<<<<< HEAD
    // Build feedback payload
    let mut feedback = json!({
        "category": category,
        "title": title,
        "description": description,
        "impact_score": impact_score,
        "frequency_score": frequency_score,
        "ai_model": "claude-mcp",  // Identify as coming from MCP
        "smart_tree_version": env!("CARGO_PKG_VERSION"),
        "timestamp": Utc::now().to_rfc3339(),
    });

    // Add optional fields
    if let Some(affected_command) = args["affected_command"].as_str() {
        feedback["affected_command"] = json!(affected_command);
    }
    if let Some(mcp_tool) = args["mcp_tool"].as_str() {
        feedback["mcp_tool"] = json!(mcp_tool);
    }
    if let Some(proposed_solution) = args["proposed_solution"].as_str() {
        feedback["proposed_solution"] = json!(proposed_solution);
    }
    if let Some(examples) = args["examples"].as_array() {
        feedback["examples"] = json!(examples);
    }
    if let Some(tags) = args["tags"].as_array() {
        feedback["tags"] = json!(tags);
    }
    if let Some(auto_fixable) = args["auto_fixable"].as_bool() {
        feedback["auto_fixable"] = json!(auto_fixable);
    }
    if let Some(fix_complexity) = args["fix_complexity"].as_str() {
        feedback["fix_complexity"] = json!(fix_complexity);
    }
    if let Some(proposed_fix) = args["proposed_fix"].as_str() {
        feedback["proposed_fix"] = json!(proposed_fix);
    }

    // Submit to API
    let client = reqwest::Client::new();
    let api_url = std::env::var("SMART_TREE_FEEDBACK_API")
        .unwrap_or_else(|_| "https://f.8t.is/feedback".to_string());
    
    let response = client
        .post(&api_url)
        .header("X-MCP-Client", "smart-tree-mcp")
        .json(&feedback)
        .send()
        .await
        .map_err(|e| anyhow::anyhow!("Failed to submit feedback: {}", e))?;

    if !response.status().is_success() {
        let error_text = response.text().await.unwrap_or_else(|_| "Unknown error".to_string());
        return Err(anyhow::anyhow!("Feedback API error: {}", error_text));
    }
=======
    // The feedback JSON was previously built here, but now we use FeedbackRequest directly

    // Build FeedbackRequest
    let feedback_request = FeedbackRequest {
        category: category.to_string(),
        title: title.to_string(),
        description: description.to_string(),
        impact_score: impact_score as u8,
        frequency_score: frequency_score as u8,
        affected_command: args["affected_command"].as_str().map(String::from),
        mcp_tool: args["mcp_tool"].as_str().map(String::from),
        proposed_fix: args["proposed_fix"].as_str().map(String::from),
        proposed_solution: args["proposed_solution"].as_str().map(String::from),
        fix_complexity: args["fix_complexity"].as_str().map(String::from),
        auto_fixable: args["auto_fixable"].as_bool(),
        tags: args["tags"].as_array()
            .map(|arr| arr.iter()
                .filter_map(|v| v.as_str().map(String::from))
                .collect())
            .unwrap_or_default(),
        examples: args["examples"].as_array()
            .map(|arr| arr.iter()
                .filter_map(|ex| {
                    if let (Some(desc), Some(code)) = (ex["description"].as_str(), ex["code"].as_str()) {
                        Some(FeedbackExample {
                            description: desc.to_string(),
                            code: code.to_string(),
                            expected_output: ex["expected_output"].as_str().map(String::from),
                        })
                    } else {
                        None
                    }
                })
                .collect())
            .unwrap_or_default(),
        smart_tree_version: env!("CARGO_PKG_VERSION").to_string(),
        anonymous: true,  // MCP submissions are anonymous by default
        github_url: None,
    };
>>>>>>> c8144f2c

    // Submit using our client
    let client = FeedbackClient::new()?;
    let result = client.submit_feedback(feedback_request).await?;

    Ok(json!({
        "content": [{
            "type": "text",
            "text": format!(
                "🌮 Feedback submitted successfully!\n\n\
                ID: {}\n\
                Category: {}\n\
                Title: {}\n\
                Impact: {}/10, Frequency: {}/10\n\n\
                {}\n\n\
                Thank you for helping Smart Tree survive the franchise wars! 🎸",
                result.feedback_id,
                category,
                title,
                impact_score,
                frequency_score,
                result.message
            )
        }]
    }))
}

async fn request_tool(args: Value, _ctx: Arc<McpContext>) -> Result<Value> {
    use chrono::Utc;
    
    // Extract required fields
    let tool_name = args["tool_name"]
        .as_str()
        .ok_or_else(|| anyhow::anyhow!("Missing tool_name"))?;
    let description = args["description"]
        .as_str()
        .ok_or_else(|| anyhow::anyhow!("Missing description"))?;
    let use_case = args["use_case"]
        .as_str()
        .ok_or_else(|| anyhow::anyhow!("Missing use_case"))?;
    let expected_output = args["expected_output"]
        .as_str()
        .ok_or_else(|| anyhow::anyhow!("Missing expected_output"))?;
    let productivity_impact = args["productivity_impact"]
        .as_str()
        .ok_or_else(|| anyhow::anyhow!("Missing productivity_impact"))?;
    
    // Check consent
    let consent = &args["consent"];
    let agreed = consent["agreed"]
        .as_bool()
        .ok_or_else(|| anyhow::anyhow!("Missing consent.agreed"))?;
    
    if !agreed {
        return Ok(json!({
            "content": [{
                "type": "text",
                "text": "Tool request cancelled - user did not consent to submission"
            }]
        }));
    }
    
    let anonymous = consent["anonymous"].as_bool().unwrap_or(true);
    let github_url = consent["github_url"].as_str();
    
    // Build tool request payload
    let tool_request = json!({
        "tool_name": tool_name,
        "description": description,
        "use_case": use_case,
        "expected_output": expected_output,
        "productivity_impact": productivity_impact,
        "proposed_parameters": args["proposed_parameters"].clone(),
    });
    
    // Build feedback payload with tool_request
    let mut feedback = json!({
        "category": "tool_request",
        "title": format!("Tool Request: {}", tool_name),
        "description": format!("{}\n\nUse Case: {}\n\nProductivity Impact: {}", 
            description, use_case, productivity_impact),
        "impact_score": 8,  // Tool requests are high impact
        "frequency_score": 7,  // AI assistants will use tools frequently
        "ai_model": "claude-mcp",
        "smart_tree_version": env!("CARGO_PKG_VERSION"),
        "timestamp": Utc::now().to_rfc3339(),
        "tool_request": tool_request,
        "tags": ["tool-request", "mcp", "ai-productivity"],
        "auto_fixable": true,  // Tool requests can be auto-implemented
        "fix_complexity": "moderate",
    });
    
    // Add consent info
    if !anonymous && github_url.is_some() {
        feedback["user_consent"] = json!({
            "consent_level": "always_credited",
            "github_url": github_url
        });
    } else {
        feedback["user_consent"] = json!({
            "consent_level": "always_anonymous"
        });
    }
    
    // Submit to API
    let client = reqwest::Client::new();
    let api_url = std::env::var("SMART_TREE_FEEDBACK_API")
        .unwrap_or_else(|_| "https://f.8t.is/feedback".to_string());
    
    let response = client
        .post(&api_url)
        .header("X-MCP-Client", "smart-tree-mcp")
        .header("X-Tool-Request", "true")
        .json(&feedback)
        .send()
        .await
        .map_err(|e| anyhow::anyhow!("Failed to submit tool request: {}", e))?;
    
    if response.status().is_success() {
        let response_data: Value = response
            .json()
            .await
            .map_err(|e| anyhow::anyhow!("Failed to parse response: {}", e))?;
        
        Ok(json!({
            "content": [{
                "type": "text",
                "text": format!("🛠️ Tool request '{}' submitted successfully!\n\n\
                    Your request helps shape Smart Tree's evolution.\n\
                    {}\n\n\
                    Feedback ID: {}\n\n\
                    This request will be reviewed and potentially implemented to improve AI productivity!",
                    tool_name,
                    if anonymous { "Submitted anonymously." } else { "You'll receive credit if implemented!" },
                    response_data["feedback_id"].as_str().unwrap_or("unknown")
                )
            }]
        }))
    } else {
        let status = response.status();
        let error_text = response.text().await.unwrap_or_else(|_| "Unknown error".to_string());
        Err(anyhow::anyhow!("Failed to submit tool request: {} - {}", status, error_text))
    }
}

async fn check_for_updates(args: Value, _ctx: Arc<McpContext>) -> Result<Value> {
    let _offer_auto_update = args["offer_auto_update"].as_bool().unwrap_or(true);
    let current_version = env!("CARGO_PKG_VERSION");
    
<<<<<<< HEAD
    // Check for updates via the feedback API
    let client = reqwest::Client::new();
    let api_url = std::env::var("SMART_TREE_FEEDBACK_API")
        .unwrap_or_else(|_| "https://f.8t.is".to_string());
    
    let check_url = format!("{}/version/check/{}", api_url, current_version);
    
    let response = client
        .get(&check_url)
        .send()
        .await
        .map_err(|e| anyhow::anyhow!("Failed to check for updates: {}", e))?;
    
    if !response.status().is_success() {
        return Err(anyhow::anyhow!("Update check failed: {}", response.status()));
    }
=======
    // Check for updates using our client
    let client = FeedbackClient::new()?;
    let version_info = match client.check_for_updates().await {
        Ok(info) => info,
        Err(e) => {
            // If the API is down or unavailable, just return a soft error
            return Ok(json!({
                "content": [{
                    "type": "text",
                    "text": format!("Unable to check for updates at this time: {}\n\nYou can check manually at: https://github.com/8b-is/smart-tree/releases", e)
                }]
            }));
        }
    };
>>>>>>> c8144f2c
    
    // Compare versions
    let current = current_version.trim_start_matches('v');
    let latest = version_info.version.trim_start_matches('v');
    
    if current == latest {
        return Ok(json!({
            "content": [{
                "type": "text",
                "text": format!("✅ You're up to date! Running Smart Tree v{}\n\n🌳 Keep on rockin' with the latest and greatest!", current)
            }]
        }));
    }
    
    // Update is available
    let features_text = if !version_info.features.is_empty() {
        format!("\n\n🌟 New Features:\n{}", version_info.features.iter()
            .map(|f| format!("  • {}", f))
            .collect::<Vec<_>>()
            .join("\n"))
    } else {
        String::new()
    };
    
    let ai_benefits_text = if !version_info.ai_benefits.is_empty() {
        format!("\n\n🤖 AI Benefits:\n{}", version_info.ai_benefits.iter()
            .map(|b| format!("  • {}", b))
            .collect::<Vec<_>>()
            .join("\n"))
    } else {
        String::new()
    };
    
    let message = format!(
        "🚀 **New Smart Tree Version Available!**\n\n\
        Current: v{} → Latest: v{}\n\n\
        Released: {}{}{}\n\n\
        📥 Download: {}\n\
        📝 Release Notes: {}\n\n\
        To update:\n\
        ```bash\n\
        curl -sSL https://raw.githubusercontent.com/8b-is/smart-tree/main/scripts/install.sh | bash\n\
        ```",
        current,
        latest,
        version_info.release_date,
        features_text,
        ai_benefits_text,
        version_info.download_url,
        version_info.release_notes_url
    );
    
    Ok(json!({
        "content": [{
            "type": "text",
            "text": message
        }],
        "metadata": {
            "update_available": true,
            "current_version": current_version,
            "latest_version": version_info.version,
            "download_url": version_info.download_url
        }
    }))
}<|MERGE_RESOLUTION|>--- conflicted
+++ resolved
@@ -4,9 +4,9 @@
 use crate::{
     feedback_client::{FeedbackClient, FeedbackExample, FeedbackRequest},
     formatters::{
-        ai::AiFormatter, classic::ClassicFormatter, csv::CsvFormatter,
-        digest::DigestFormatter, hex::HexFormatter, json::JsonFormatter, quantum::QuantumFormatter,
-        quantum_semantic::QuantumSemanticFormatter, semantic::SemanticFormatter, 
+        ai::AiFormatter, classic::ClassicFormatter, csv::CsvFormatter, digest::DigestFormatter,
+        hex::HexFormatter, json::JsonFormatter, quantum::QuantumFormatter,
+        quantum_semantic::QuantumSemanticFormatter, semantic::SemanticFormatter,
         stats::StatsFormatter, summary::SummaryFormatter, summary_ai::SummaryAiFormatter,
         tsv::TsvFormatter, Formatter, PathDisplayMode,
     },
@@ -893,21 +893,23 @@
 
     // MCP optimizations: no emoji for clean output
     let mcp_no_emoji = true;
-    
+
     // Compression logic:
     // 1. If user explicitly sets compress parameter, use that
     // 2. Otherwise, check MCP_NO_COMPRESS env var
     // 3. Default: true for AI modes, false for human-readable modes
-    let default_compress = matches!(args.mode.as_str(), 
+    let default_compress = matches!(
+        args.mode.as_str(),
         "ai" | "digest" | "quantum" | "quantum-semantic" | "summary-ai"
     );
-    
+
     let mcp_compress = match args.compress {
         Some(compress) => compress, // User's explicit choice
         None => {
             // Check env var, otherwise use mode-based default
             if std::env::var("MCP_NO_COMPRESS")
-                .is_ok_and(|v| v == "1" || v.to_lowercase() == "true") {
+                .is_ok_and(|v| v == "1" || v.to_lowercase() == "true")
+            {
                 false
             } else {
                 default_compress
@@ -923,11 +925,7 @@
 
     // Create formatter
     let formatter: Box<dyn Formatter> = match effective_mode {
-        "classic" => Box::new(ClassicFormatter::new(
-            mcp_no_emoji,
-            true,
-            path_display_mode,
-        )),
+        "classic" => Box::new(ClassicFormatter::new(mcp_no_emoji, true, path_display_mode)),
         "hex" => Box::new(HexFormatter::new(
             true,
             mcp_no_emoji,
@@ -1806,7 +1804,7 @@
 
 async fn submit_feedback(args: Value, _ctx: Arc<McpContext>) -> Result<Value> {
     use chrono::Utc;
-    
+
     // Extract required fields
     let category = args["category"]
         .as_str()
@@ -1826,7 +1824,9 @@
 
     // Validate category
     if !["bug", "nice_to_have", "critical"].contains(&category) {
-        return Err(anyhow::anyhow!("Invalid category. Must be: bug, nice_to_have, or critical"));
+        return Err(anyhow::anyhow!(
+            "Invalid category. Must be: bug, nice_to_have, or critical"
+        ));
     }
 
     // Validate scores
@@ -1834,63 +1834,6 @@
         return Err(anyhow::anyhow!("Scores must be between 1 and 10"));
     }
 
-<<<<<<< HEAD
-    // Build feedback payload
-    let mut feedback = json!({
-        "category": category,
-        "title": title,
-        "description": description,
-        "impact_score": impact_score,
-        "frequency_score": frequency_score,
-        "ai_model": "claude-mcp",  // Identify as coming from MCP
-        "smart_tree_version": env!("CARGO_PKG_VERSION"),
-        "timestamp": Utc::now().to_rfc3339(),
-    });
-
-    // Add optional fields
-    if let Some(affected_command) = args["affected_command"].as_str() {
-        feedback["affected_command"] = json!(affected_command);
-    }
-    if let Some(mcp_tool) = args["mcp_tool"].as_str() {
-        feedback["mcp_tool"] = json!(mcp_tool);
-    }
-    if let Some(proposed_solution) = args["proposed_solution"].as_str() {
-        feedback["proposed_solution"] = json!(proposed_solution);
-    }
-    if let Some(examples) = args["examples"].as_array() {
-        feedback["examples"] = json!(examples);
-    }
-    if let Some(tags) = args["tags"].as_array() {
-        feedback["tags"] = json!(tags);
-    }
-    if let Some(auto_fixable) = args["auto_fixable"].as_bool() {
-        feedback["auto_fixable"] = json!(auto_fixable);
-    }
-    if let Some(fix_complexity) = args["fix_complexity"].as_str() {
-        feedback["fix_complexity"] = json!(fix_complexity);
-    }
-    if let Some(proposed_fix) = args["proposed_fix"].as_str() {
-        feedback["proposed_fix"] = json!(proposed_fix);
-    }
-
-    // Submit to API
-    let client = reqwest::Client::new();
-    let api_url = std::env::var("SMART_TREE_FEEDBACK_API")
-        .unwrap_or_else(|_| "https://f.8t.is/feedback".to_string());
-    
-    let response = client
-        .post(&api_url)
-        .header("X-MCP-Client", "smart-tree-mcp")
-        .json(&feedback)
-        .send()
-        .await
-        .map_err(|e| anyhow::anyhow!("Failed to submit feedback: {}", e))?;
-
-    if !response.status().is_success() {
-        let error_text = response.text().await.unwrap_or_else(|_| "Unknown error".to_string());
-        return Err(anyhow::anyhow!("Feedback API error: {}", error_text));
-    }
-=======
     // The feedback JSON was previously built here, but now we use FeedbackRequest directly
 
     // Build FeedbackRequest
@@ -1906,31 +1849,38 @@
         proposed_solution: args["proposed_solution"].as_str().map(String::from),
         fix_complexity: args["fix_complexity"].as_str().map(String::from),
         auto_fixable: args["auto_fixable"].as_bool(),
-        tags: args["tags"].as_array()
-            .map(|arr| arr.iter()
-                .filter_map(|v| v.as_str().map(String::from))
-                .collect())
+        tags: args["tags"]
+            .as_array()
+            .map(|arr| {
+                arr.iter()
+                    .filter_map(|v| v.as_str().map(String::from))
+                    .collect()
+            })
             .unwrap_or_default(),
-        examples: args["examples"].as_array()
-            .map(|arr| arr.iter()
-                .filter_map(|ex| {
-                    if let (Some(desc), Some(code)) = (ex["description"].as_str(), ex["code"].as_str()) {
-                        Some(FeedbackExample {
-                            description: desc.to_string(),
-                            code: code.to_string(),
-                            expected_output: ex["expected_output"].as_str().map(String::from),
-                        })
-                    } else {
-                        None
-                    }
-                })
-                .collect())
+        examples: args["examples"]
+            .as_array()
+            .map(|arr| {
+                arr.iter()
+                    .filter_map(|ex| {
+                        if let (Some(desc), Some(code)) =
+                            (ex["description"].as_str(), ex["code"].as_str())
+                        {
+                            Some(FeedbackExample {
+                                description: desc.to_string(),
+                                code: code.to_string(),
+                                expected_output: ex["expected_output"].as_str().map(String::from),
+                            })
+                        } else {
+                            None
+                        }
+                    })
+                    .collect()
+            })
             .unwrap_or_default(),
         smart_tree_version: env!("CARGO_PKG_VERSION").to_string(),
-        anonymous: true,  // MCP submissions are anonymous by default
+        anonymous: true, // MCP submissions are anonymous by default
         github_url: None,
     };
->>>>>>> c8144f2c
 
     // Submit using our client
     let client = FeedbackClient::new()?;
@@ -1960,7 +1910,7 @@
 
 async fn request_tool(args: Value, _ctx: Arc<McpContext>) -> Result<Value> {
     use chrono::Utc;
-    
+
     // Extract required fields
     let tool_name = args["tool_name"]
         .as_str()
@@ -1977,13 +1927,13 @@
     let productivity_impact = args["productivity_impact"]
         .as_str()
         .ok_or_else(|| anyhow::anyhow!("Missing productivity_impact"))?;
-    
+
     // Check consent
     let consent = &args["consent"];
     let agreed = consent["agreed"]
         .as_bool()
         .ok_or_else(|| anyhow::anyhow!("Missing consent.agreed"))?;
-    
+
     if !agreed {
         return Ok(json!({
             "content": [{
@@ -1992,10 +1942,10 @@
             }]
         }));
     }
-    
+
     let anonymous = consent["anonymous"].as_bool().unwrap_or(true);
     let github_url = consent["github_url"].as_str();
-    
+
     // Build tool request payload
     let tool_request = json!({
         "tool_name": tool_name,
@@ -2005,12 +1955,12 @@
         "productivity_impact": productivity_impact,
         "proposed_parameters": args["proposed_parameters"].clone(),
     });
-    
+
     // Build feedback payload with tool_request
     let mut feedback = json!({
         "category": "tool_request",
         "title": format!("Tool Request: {}", tool_name),
-        "description": format!("{}\n\nUse Case: {}\n\nProductivity Impact: {}", 
+        "description": format!("{}\n\nUse Case: {}\n\nProductivity Impact: {}",
             description, use_case, productivity_impact),
         "impact_score": 8,  // Tool requests are high impact
         "frequency_score": 7,  // AI assistants will use tools frequently
@@ -2022,7 +1972,7 @@
         "auto_fixable": true,  // Tool requests can be auto-implemented
         "fix_complexity": "moderate",
     });
-    
+
     // Add consent info
     if !anonymous && github_url.is_some() {
         feedback["user_consent"] = json!({
@@ -2034,12 +1984,12 @@
             "consent_level": "always_anonymous"
         });
     }
-    
+
     // Submit to API
     let client = reqwest::Client::new();
     let api_url = std::env::var("SMART_TREE_FEEDBACK_API")
         .unwrap_or_else(|_| "https://f.8t.is/feedback".to_string());
-    
+
     let response = client
         .post(&api_url)
         .header("X-MCP-Client", "smart-tree-mcp")
@@ -2048,13 +1998,13 @@
         .send()
         .await
         .map_err(|e| anyhow::anyhow!("Failed to submit tool request: {}", e))?;
-    
+
     if response.status().is_success() {
         let response_data: Value = response
             .json()
             .await
             .map_err(|e| anyhow::anyhow!("Failed to parse response: {}", e))?;
-        
+
         Ok(json!({
             "content": [{
                 "type": "text",
@@ -2071,33 +2021,22 @@
         }))
     } else {
         let status = response.status();
-        let error_text = response.text().await.unwrap_or_else(|_| "Unknown error".to_string());
-        Err(anyhow::anyhow!("Failed to submit tool request: {} - {}", status, error_text))
+        let error_text = response
+            .text()
+            .await
+            .unwrap_or_else(|_| "Unknown error".to_string());
+        Err(anyhow::anyhow!(
+            "Failed to submit tool request: {} - {}",
+            status,
+            error_text
+        ))
     }
 }
 
 async fn check_for_updates(args: Value, _ctx: Arc<McpContext>) -> Result<Value> {
     let _offer_auto_update = args["offer_auto_update"].as_bool().unwrap_or(true);
     let current_version = env!("CARGO_PKG_VERSION");
-    
-<<<<<<< HEAD
-    // Check for updates via the feedback API
-    let client = reqwest::Client::new();
-    let api_url = std::env::var("SMART_TREE_FEEDBACK_API")
-        .unwrap_or_else(|_| "https://f.8t.is".to_string());
-    
-    let check_url = format!("{}/version/check/{}", api_url, current_version);
-    
-    let response = client
-        .get(&check_url)
-        .send()
-        .await
-        .map_err(|e| anyhow::anyhow!("Failed to check for updates: {}", e))?;
-    
-    if !response.status().is_success() {
-        return Err(anyhow::anyhow!("Update check failed: {}", response.status()));
-    }
-=======
+
     // Check for updates using our client
     let client = FeedbackClient::new()?;
     let version_info = match client.check_for_updates().await {
@@ -2112,12 +2051,11 @@
             }));
         }
     };
->>>>>>> c8144f2c
-    
+
     // Compare versions
     let current = current_version.trim_start_matches('v');
     let latest = version_info.version.trim_start_matches('v');
-    
+
     if current == latest {
         return Ok(json!({
             "content": [{
@@ -2126,26 +2064,36 @@
             }]
         }));
     }
-    
+
     // Update is available
     let features_text = if !version_info.features.is_empty() {
-        format!("\n\n🌟 New Features:\n{}", version_info.features.iter()
-            .map(|f| format!("  • {}", f))
-            .collect::<Vec<_>>()
-            .join("\n"))
+        format!(
+            "\n\n🌟 New Features:\n{}",
+            version_info
+                .features
+                .iter()
+                .map(|f| format!("  • {}", f))
+                .collect::<Vec<_>>()
+                .join("\n")
+        )
     } else {
         String::new()
     };
-    
+
     let ai_benefits_text = if !version_info.ai_benefits.is_empty() {
-        format!("\n\n🤖 AI Benefits:\n{}", version_info.ai_benefits.iter()
-            .map(|b| format!("  • {}", b))
-            .collect::<Vec<_>>()
-            .join("\n"))
+        format!(
+            "\n\n🤖 AI Benefits:\n{}",
+            version_info
+                .ai_benefits
+                .iter()
+                .map(|b| format!("  • {}", b))
+                .collect::<Vec<_>>()
+                .join("\n")
+        )
     } else {
         String::new()
     };
-    
+
     let message = format!(
         "🚀 **New Smart Tree Version Available!**\n\n\
         Current: v{} → Latest: v{}\n\n\
@@ -2164,7 +2112,7 @@
         version_info.download_url,
         version_info.release_notes_url
     );
-    
+
     Ok(json!({
         "content": [{
             "type": "text",
